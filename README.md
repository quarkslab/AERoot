--- conflicted
+++ resolved
@@ -10,7 +10,7 @@
 > * Selection of a process by its PID
 
 # Compatible Kernels
-<<<<<<< HEAD
+
 | Kernel                                            | x86    | x86_64 | Android version       |
 |---------------------------------------------------|:------:|:------:|-----------------------|
 | 3.10.0+                                           | ✓      |        | 7.0/7.1 (Google Play) |
@@ -27,24 +27,6 @@
 | 5.10.4-android12-0-03442-gf2684370d34d-ab7068937  |        | ✓      | 12.0 (Google Play)    |
 | 5.10.15-android12-0-01814-gfca78df78ef2-ab7137072 |        | ✓      | 12.0 (Google Play)    |
 | 5.10.21-android12-0-01012-gcc574f0d3698-ab7214561 |        | ✓      | 12.0 (Google Play)    |
-=======
-| Kernel                                            | x86    | x86_64 | Android version    |
-|---------------------------------------------------|:------:|:------:|--------------------|
-| 3.10.0+                                           | ✓      |        | 7.0 (Google Play)  |
-| 3.18.56+                                          | ✓      |        | 7.1 (Google Play)  |
-| 3.18.91+                                          | ✓      |        | 7.1 (Google Play)  |
-| 4.14.112+                                         | ✓      | ✓      | 8.0 (Google Play)  |
-| 4.4.124+                                          | ✓      | ✓      | 8.1 (Google Play)  |
-| 5.4.36-00815-g3b29042c17b1                        | ✓      | ✓      | 9.0 (Google Play)  |
-| 5.4.43-00621-g90087296b3b1                        | ✓      | ✓      | 10.0 (Google Play) |
-| 5.4.47-01061-g22e35a1de440                        | ✓      | ✓      | 10.0 (Google Play) |
-| 5.4.54-android11-0-00619-g476c942d9b3e-ab6722723  | ✓      | ✓      | 11.0 (Google Play) |
-| 5.4.61-android11-0-00791-gbad091cc4bf3-ab6833933  | ✓      | ✓      | 11.0 (Google Play) |
-| 5.4.61-android11-2-00064-g4271ad6e8ade-ab6991359  |        | ✓      | 11.0 (Google Play) |
-| 5.10.4-android12-0-03442-gf2684370d34d-ab7068937  |        | ✓      | 12.0 (Google Play) |
-| 5.10.15-android12-0-01814-gfca78df78ef2-ab7137072 |        | ✓      | 12.0 (Google Play) |
-| 5.10.21-android12-0-01012-gcc574f0d3698-ab7214561 |        | ✓      | 12.0 (Google Play) |
->>>>>>> 20780d5a
 
 # Installation
 ```bash

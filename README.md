--- conflicted
+++ resolved
@@ -1,12 +1,7 @@
 ![Python version](https://img.shields.io/badge/python-3-informational "Python 3")
 
-<<<<<<< HEAD
-# AERoot (Android Emulator ROOTing system)
-![alt text](img/logo.png "AERoot Logo")
-=======
 ![AERoot](https://user-images.githubusercontent.com/56136693/121723563-f4021c80-cae6-11eb-84bb-ac6d6dc32665.png "AERoot Logo")
 
->>>>>>> b9ae491b
 **AERoot** is a command line tool that allows you to give the root privileges on-the-fly to any process running on the Android emulator with Google Play flavors AVDs.
 > This project is a rewrite from scratch of the **android-emuroot** tool (https://github.com/airbus-seclab/android_emuroot).
 > It comes with new features:
@@ -38,13 +33,6 @@
 AERoot requires [gdb](https://www.gnu.org/software/gdb/) (with Python support enabled) to run properly.
 
 # Installation
-<<<<<<< HEAD
-AERoot leverages GDB via pygdbmi Pyhton module. Make sure you have GDB installed on your system before continuing.
-
-Then:
-=======
->>>>>>> b9ae491b
-
 ```bash
 git clone https://github.com/quarkslab/AERoot.git
 ```
@@ -60,15 +48,9 @@
 emulator @Your_AVD -qemu -s
 ```
 
-<<<<<<< HEAD
-Then run **aeroot.py** by choosing the mode among:
-* **pid**: give the root privileges to a process selected by its PID.
-* **name**: give the root privileges to a process selected by its name.
-=======
 Then run **aeroot** by choosing the mode among:
 * **pid**: give the root privileges to a process selected by its *PID*.
 * **name**: give the root privileges to a process selected by its *name*.
->>>>>>> b9ae491b
 * **daemon**: give the root privileges to the ADB daemon, so shells created with adb shell will automaticaly have root rigths.
 
 ## Usage
@@ -84,34 +66,23 @@
 ```bash
 aeroot pid 1337
 ```
-<<<<<<< HEAD
-> Gives the root privileges to the process with pid 1337
-=======
 
 > Gives the root privileges to the process with pid 1337
 
->>>>>>> b9ae491b
 ### *name* mode example
 
 ```bash
 aeroot name my_process
 ```
-<<<<<<< HEAD
-> Gives the root privileges to the process named "my_process"
-=======
 
 > Gives the root privileges to the process named "my_process"
 
->>>>>>> b9ae491b
 ### *daemon* mode example
 
 ```bash
 aeroot daemon
 ```
-<<<<<<< HEAD
-=======
 
->>>>>>> b9ae491b
 > Gives the root privileges to the ADB daemon
 
 ## Additional options
